--- conflicted
+++ resolved
@@ -27,7 +27,6 @@
 
     // Create the metadata.toml file needed for the TAB file.
     let mut metadata_toml = String::new();
-<<<<<<< HEAD
     writeln!(&mut metadata_toml, "tab-version = 1").unwrap();
     writeln!(&mut metadata_toml, "name = \"{}\"", package_name).unwrap();
     writeln!(&mut metadata_toml, "only-for-boards = \"\"").unwrap();
@@ -35,20 +34,6 @@
         let build_date = chrono::Utc::now().to_rfc3339_opts(chrono::SecondsFormat::Secs, true);
         writeln!(&mut metadata_toml, "build-date = {}", build_date).unwrap();
     }
-=======
-    write!(
-        &mut metadata_toml,
-        "tab-version = 1
-name = \"{}\"
-only-for-boards = \"\"
-build-date = {}",
-        opt.package_name
-            .as_ref()
-            .map_or("", |package_name| package_name.as_str()),
-        chrono::prelude::Utc::now().to_rfc3339_opts(chrono::SecondsFormat::Secs, true)
-    )
-    .unwrap();
->>>>>>> 3d69e2de
 
     // Start creating a tar archive which will be the .tab file.
     let tab_name = fs::File::create(&opt.output).expect("Could not create the output file.");
